--- conflicted
+++ resolved
@@ -1,14 +1,10 @@
 language: node_js
 node_js:
   - 10
-<<<<<<< HEAD
-cache: npm
-=======
 cache:
   npm: true
   directories:
     - src/test/fixtures/vendor
->>>>>>> e77dc08a
 env:
   - TEST_SCRIPT=unit
   - TEST_SCRIPT=integration CODE_TESTS_WORKSPACE=src/test/integration/integration.code-workspace CODE_DISABLE_EXTENSIONS=true CODE_TESTS_PATH=${TRAVIS_BUILD_DIR}/out/test/integration PHPENV_VERSION=7.1
