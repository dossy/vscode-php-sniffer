/**
 * @file
 * Contains the Formatter class.
 */

import {
  CancellationToken,
  FormattingOptions,
  Position,
  Range,
  TextDocument,
  TextEdit,
  workspace,
} from 'vscode';
import { mapToCliArgs, executeCommand, CliCommandError } from './cli';
import { processSnippet } from './strings';
import { getResourceConfig, PHPSnifferConfigInterface } from './config';

/**
 * Tests whether a range is for the full document.
 *
 * @param range
 *   The range to test.
 * @param document
 *   The document to test with.
 * @return
 *   `true` if the given `range` is the full `document`.
 */
function isFullDocumentRange(range: Range, document: TextDocument): boolean {
  const documentRange = new Range(
    new Position(0, 0),
    document.lineAt(document.lineCount - 1).range.end,
  );

  return range.isEqual(documentRange);
}

/**
 * Returns a formatting intermediary function.
 *
 * @param token
 *   A token that can be called to cancel the formatting.
 * @param config
 *   The normalized configuration of the extension.
 * @param excludes
 *   An optional list of sniffs to exclude.
 * @return
 *   Another factory function that accepts any standards to exclude to create
 *   the final formatter function to format text via PHPCBF.
 */
export function formatterFactory(
  token: CancellationToken,
  {
    standard, prefix, spawnOptions, filePath,
  }: PHPSnifferConfigInterface,
  excludes: string[] = [],
) {
  return async (text: string) => {
    const args = new Map([
      ['standard', standard],
      ['stdin-path', filePath],
    ]);

    if (excludes.length) {
      args.set('exclude', excludes.join(','));
    }

<<<<<<< HEAD
    if (document.uri.scheme === 'file') {
      args.set('stdin-path', document.uri.fsPath);
    }

    const spawnOptions = {
      cwd: workspace.workspaceFolders && workspace.workspaceFolders[0].uri.scheme === 'file'
        ? workspace.workspaceFolders[0].uri.fsPath
        : undefined,
      shell: process.platform === 'win32',
    };

    const command = spawn(
      `${execFolder}phpcbf`,
      [...args.getAll(spawnOptions.shell), '-'],
      spawnOptions,
    );

=======
>>>>>>> e77dc08a
    try {
      // PHPCBF uses unconventional exit codes, see
      // https://github.com/squizlabs/PHP_CodeSniffer/issues/1270#issuecomment-272768413
      await executeCommand({
        command: `${prefix}phpcbf`,
        token,
        args: [...mapToCliArgs(args, spawnOptions.shell as boolean), '-'],
        stdin: text,
        spawnOptions,
      });
    } catch (error) {
      // Exit code 1 indicates all fixable errors were fixed correctly.
      if (error instanceof CliCommandError && error.exitCode === 1) {
        return error.stdout;
      }

      // Re-throw the error if it was not a 1 exit code.
      throw error;
    }

    return '';
  };
}

export const Formatter = {
  /**
   * {@inheritDoc}
   */
  async provideDocumentRangeFormattingEdits(
    document: TextDocument,
    range: Range,
    formatOptions: FormattingOptions,
    token: CancellationToken,
  ): Promise<TextEdit[]> {
    const isFullDocument = isFullDocumentRange(range, document);
    const config = workspace.getConfiguration('phpSniffer', document.uri);
    const text = document.getText(range);

    const formatter = formatterFactory(
      token,
      getResourceConfig(document.uri),
      isFullDocument ? [] : config.get('snippetExcludeSniffs', []),
    );

    const replacement: string = isFullDocument
      ? await processSnippet(text, formatOptions, formatter)
      : await formatter(text);

    return replacement ? [new TextEdit(range, replacement)] : [];
  },
};<|MERGE_RESOLUTION|>--- conflicted
+++ resolved
@@ -65,26 +65,6 @@
       args.set('exclude', excludes.join(','));
     }
 
-<<<<<<< HEAD
-    if (document.uri.scheme === 'file') {
-      args.set('stdin-path', document.uri.fsPath);
-    }
-
-    const spawnOptions = {
-      cwd: workspace.workspaceFolders && workspace.workspaceFolders[0].uri.scheme === 'file'
-        ? workspace.workspaceFolders[0].uri.fsPath
-        : undefined,
-      shell: process.platform === 'win32',
-    };
-
-    const command = spawn(
-      `${execFolder}phpcbf`,
-      [...args.getAll(spawnOptions.shell), '-'],
-      spawnOptions,
-    );
-
-=======
->>>>>>> e77dc08a
     try {
       // PHPCBF uses unconventional exit codes, see
       // https://github.com/squizlabs/PHP_CodeSniffer/issues/1270#issuecomment-272768413
