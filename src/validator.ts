--- conflicted
+++ resolved
@@ -15,18 +15,11 @@
   window,
   workspace,
 } from 'vscode';
-<<<<<<< HEAD
-import { exec, ChildProcess, spawn } from 'child_process';
 import debounce from 'lodash.debounce';
-import { PHPCSReport, PHPCSMessageType } from './phpcs-report';
-import { CliArguments } from './cli-arguments';
-=======
-import { debounce } from 'lodash';
 import { reportFlatten, PHPCSReport } from './phpcs-report';
 import { mapToCliArgs, executeCommand } from './cli';
 import { getResourceConfig, PHPSnifferConfigInterface } from './config';
 import { createTokenManager, TokenManagerInterface } from './tokens';
->>>>>>> e77dc08a
 
 const enum runConfig {
   save = 'onSave',
